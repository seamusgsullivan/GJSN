--- conflicted
+++ resolved
@@ -77,15 +77,6 @@
             start_date (str): The start date in 'dd-mm-yyyy' format.
             end_date (str): The end date in 'dd-mm-yyyy' format.
         
-<<<<<<< HEAD
-    returns:
-        list (transactions): list of transaction objects
-        """
-        
-class Product:
-    """
-    Represents the products
-=======
         Returns:
             list: A list of transactions that fall within the specified date range.
         """
@@ -164,7 +155,6 @@
         Parameters:
             transactions (list[Transaction]): The list of transactions.
             country_name (str): The country to filter by.
->>>>>>> 45c313ad
     
         Returns:
             list[Transaction]: A list of transactions involving the specified country.
